<?php

declare(strict_types=1);

namespace App\Providers;

use App\Actions\Jetstream\AddOrganizationMember;
use App\Actions\Jetstream\CreateOrganization;
use App\Actions\Jetstream\DeleteOrganization;
use App\Actions\Jetstream\DeleteUser;
use App\Actions\Jetstream\InviteOrganizationMember;
use App\Actions\Jetstream\RemoveOrganizationMember;
use App\Actions\Jetstream\UpdateOrganization;
use App\Models\Organization;
use App\Models\OrganizationInvitation;
use Illuminate\Support\ServiceProvider;
use Laravel\Jetstream\Jetstream;

class JetstreamServiceProvider extends ServiceProvider
{
    /**
     * Register any application services.
     */
    public function register(): void
    {
        //
    }

    /**
     * Bootstrap any application services.
     */
    public function boot(): void
    {
        $this->configurePermissions();

        Jetstream::createTeamsUsing(CreateOrganization::class);
        Jetstream::updateTeamNamesUsing(UpdateOrganization::class);
        Jetstream::addTeamMembersUsing(AddOrganizationMember::class);
        Jetstream::inviteTeamMembersUsing(InviteOrganizationMember::class);
        Jetstream::removeTeamMembersUsing(RemoveOrganizationMember::class);
        Jetstream::deleteTeamsUsing(DeleteOrganization::class);
        Jetstream::deleteUsersUsing(DeleteUser::class);
        Jetstream::useTeamModel(Organization::class);
        Jetstream::useTeamInvitationModel(OrganizationInvitation::class);
    }

    /**
     * Configure the roles and permissions that are available within the application.
     */
    protected function configurePermissions(): void
    {
        Jetstream::defaultApiTokenPermissions([]);

        Jetstream::role('admin', 'Administrator', [
            'projects:view',
            'projects:create',
            'projects:update',
            'projects:delete',
            'time-entries:view:all',
            'time-entries:create:all',
            'time-entries:update:all',
            'time-entries:delete:all',
            'time-entries:view:own',
            'time-entries:create:own',
            'time-entries:update:own',
            'time-entries:delete:own',
            'tags:view',
            'tags:create',
            'tags:update',
            'tags:delete',
            'clients:view',
            'clients:create',
            'clients:update',
            'clients:delete',
            'organizations:view',
            'organizations:update',
            'import',
            'users:invite-placeholder',
            'users:view',
        ])->description('Administrator users can perform any action.');

        Jetstream::role('manager', 'Manager', [
            'projects:view',
            'projects:create',
            'projects:update',
            'projects:delete',
            'time-entries:view:all',
            'time-entries:create:all',
            'time-entries:update:all',
            'time-entries:delete:all',
            'time-entries:view:own',
            'time-entries:create:own',
            'time-entries:update:own',
            'time-entries:delete:own',
            'tags:view',
            'tags:create',
            'tags:update',
            'tags:delete',
            'organizations:view',
<<<<<<< HEAD
        ])->description('Managers have the ability to read, create, and update their own time entries as well as those of their team.');
=======
            'users:view',
        ])->description('Editor users have the ability to read, create, and update.');
>>>>>>> 74197fe5

        Jetstream::role('employee', 'Employee', [
            'projects:view',
            'tags:view',
            'time-entries:view:own',
            'time-entries:create:own',
            'time-entries:update:own',
            'time-entries:delete:own',
            'organizations:view',
<<<<<<< HEAD
        ])->description('Employees have the ability to read, create, and update their own time entries.');
=======
        ])->description('Editor users have the ability to read, create, and update.');

        Jetstream::role('placeholder', 'Placeholder', [
        ])->description('Placeholders are used for importing data. They cannot log in and have no permissions.');
>>>>>>> 74197fe5
    }
}<|MERGE_RESOLUTION|>--- conflicted
+++ resolved
@@ -97,12 +97,8 @@
             'tags:update',
             'tags:delete',
             'organizations:view',
-<<<<<<< HEAD
+            'users:view',
         ])->description('Managers have the ability to read, create, and update their own time entries as well as those of their team.');
-=======
-            'users:view',
-        ])->description('Editor users have the ability to read, create, and update.');
->>>>>>> 74197fe5
 
         Jetstream::role('employee', 'Employee', [
             'projects:view',
@@ -112,13 +108,9 @@
             'time-entries:update:own',
             'time-entries:delete:own',
             'organizations:view',
-<<<<<<< HEAD
         ])->description('Employees have the ability to read, create, and update their own time entries.');
-=======
-        ])->description('Editor users have the ability to read, create, and update.');
 
         Jetstream::role('placeholder', 'Placeholder', [
         ])->description('Placeholders are used for importing data. They cannot log in and have no permissions.');
->>>>>>> 74197fe5
     }
 }