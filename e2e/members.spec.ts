// TODO: Edit Billable Rate
<<<<<<< HEAD

import { test } from '../playwright/fixtures';
import { PLAYWRIGHT_BASE_URL } from '../playwright/config';

async function goToMembersSection(page) {
    await page.goto(PLAYWRIGHT_BASE_URL + '/members');
}

test('test that member billable rate can be updated', async ({ page }) => {
    await goToMembersSection(page);
    const newBillableRate = Math.round(Math.random() * 10000);
    await page.getByRole('row').first().getByRole('button').click();
    await page.getByRole('button').getByText('Edit').first().click();
    await page.getByText('Organization Default Rate').click();
    await page.getByText('Custom Rate').click();
    await page
        .getByPlaceholder('Billable Rate')
        .fill(newBillableRate.toString());
    await page.getByRole('button', { name: 'Update Member' }).click();

    await Promise.all([
        page
            .getByRole('button', { name: 'No, only for new time entries' })
            .click(),
        page.waitForRequest(
            async (request) =>
                request.url().includes('/members/') &&
                request.method() === 'PUT' &&
                request.postDataJSON().billable_rate ===
                    newBillableRate * 100 &&
                request.postDataJSON().billable_rate_update_time_entries ===
                    false
        ),
        /* page.waitForResponse(
            async (response) =>
                response.url().includes("/organizations/") &&
                response.request().method() === "PUT" &&
                response.status() === 200 &&
                (await response.json()).data.billable_rate === (newBillableRate * 100)
        )*/
    ]);
});

test('test that organization billable rate can be updated with all existing time entries', async ({
    page,
}) => {
    await goToMembersSection(page);
    const newBillableRate = Math.round(Math.random() * 10000);
    await page.getByRole('row').first().getByRole('button').click();
    await page.getByRole('button').getByText('Edit').first().click();
    await page.getByText('Organization Default Rate').click();
    await page.getByText('Custom Rate').click();
    await page
        .getByPlaceholder('Billable Rate')
        .fill(newBillableRate.toString());
    await page.getByRole('button', { name: 'Update Member' }).click();

    await Promise.all([
        page.getByRole('button', { name: 'Yes, update existing time' }).click(),
        page.waitForRequest(
            async (request) =>
                request.url().includes('/members/') &&
                request.method() === 'PUT' &&
                request.postDataJSON().billable_rate ===
                    newBillableRate * 100 &&
                request.postDataJSON().billable_rate_update_time_entries ===
                    true
        ),
        /* page.waitForResponse(
            async (response) =>
                response.url().includes("/organizations/") &&
                response.request().method() === "PUT" &&
                response.status() === 200 &&
                (await response.json()).data.billable_rate === (newBillableRate * 100)
        )*/
=======
// TODO: Resend Email Invitation
// TODO: Remove Invitation
import { expect, test } from '../playwright/fixtures';
import { PLAYWRIGHT_BASE_URL } from '../playwright/config';

async function goToMembersPage(page) {
    await page.goto(PLAYWRIGHT_BASE_URL + '/members');
}

async function openInviteMemberModal(page) {
    await Promise.all([
        page.getByRole('button', { name: 'Invite Member' }).click(),
        expect(page.getByPlaceholder('Member Email')).toBeVisible(),
    ]);
}

test('test that new manager can be invited', async ({ page }) => {
    await goToMembersPage(page);
    await openInviteMemberModal(page);
    const editorId = Math.round(Math.random() * 10000);
    await page.getByLabel('Email').fill(`new+${editorId}@editor.test`);
    await page.getByRole('button', { name: 'Manager' }).click();
    await Promise.all([
        page
            .getByRole('button', { name: 'Invite Member', exact: true })
            .click(),
        expect(page.getByRole('main')).toContainText(
            `new+${editorId}@editor.test`
        ),
    ]);
});

test('test that new employee can be invited', async ({ page }) => {
    await goToMembersPage(page);
    await openInviteMemberModal(page);
    const editorId = Math.round(Math.random() * 10000);
    await page.getByLabel('Email').fill(`new+${editorId}@editor.test`);
    await page.getByRole('button', { name: 'Employee' }).click();
    await Promise.all([
        page
            .getByRole('button', { name: 'Invite Member', exact: true })
            .click(),
        await expect(page.getByRole('main')).toContainText(
            `new+${editorId}@editor.test`
        ),
    ]);
});

test('test that new admin can be invited', async ({ page }) => {
    await goToMembersPage(page);
    await openInviteMemberModal(page);
    const adminId = Math.round(Math.random() * 10000);
    await page.getByLabel('Email').fill(`new+${adminId}@admin.test`);
    await page.getByRole('button', { name: 'Administrator' }).click();
    await Promise.all([
        page
            .getByRole('button', { name: 'Invite Member', exact: true })
            .click(),
        expect(page.getByRole('main')).toContainText(
            `new+${adminId}@admin.test`
        ),
    ]);
});
test('test that error shows if no role is selected', async ({ page }) => {
    await goToMembersPage(page);
    await openInviteMemberModal(page);
    const noRoleId = Math.round(Math.random() * 10000);

    await page.getByLabel('Email').fill(`new+${noRoleId}@norole.test`);
    await Promise.all([
        page
            .getByRole('button', { name: 'Invite Member', exact: true })
            .click(),
        expect(page.getByText('Please select a role')).toBeVisible(),
>>>>>>> ce82dddc
    ]);
});<|MERGE_RESOLUTION|>--- conflicted
+++ resolved
@@ -1,5 +1,80 @@
 // TODO: Edit Billable Rate
-<<<<<<< HEAD
+// TODO: Resend Email Invitation
+// TODO: Remove Invitation
+import { expect, test } from '../playwright/fixtures';
+import { PLAYWRIGHT_BASE_URL } from '../playwright/config';
+
+async function goToMembersPage(page) {
+    await page.goto(PLAYWRIGHT_BASE_URL + '/members');
+}
+
+async function openInviteMemberModal(page) {
+    await Promise.all([
+        page.getByRole('button', { name: 'Invite Member' }).click(),
+        expect(page.getByPlaceholder('Member Email')).toBeVisible(),
+    ]);
+}
+
+test('test that new manager can be invited', async ({ page }) => {
+    await goToMembersPage(page);
+    await openInviteMemberModal(page);
+    const editorId = Math.round(Math.random() * 10000);
+    await page.getByLabel('Email').fill(`new+${editorId}@editor.test`);
+    await page.getByRole('button', { name: 'Manager' }).click();
+    await Promise.all([
+        page
+            .getByRole('button', { name: 'Invite Member', exact: true })
+            .click(),
+        expect(page.getByRole('main')).toContainText(
+            `new+${editorId}@editor.test`
+        ),
+    ]);
+});
+
+test('test that new employee can be invited', async ({ page }) => {
+    await goToMembersPage(page);
+    await openInviteMemberModal(page);
+    const editorId = Math.round(Math.random() * 10000);
+    await page.getByLabel('Email').fill(`new+${editorId}@editor.test`);
+    await page.getByRole('button', { name: 'Employee' }).click();
+    await Promise.all([
+        page
+            .getByRole('button', { name: 'Invite Member', exact: true })
+            .click(),
+        await expect(page.getByRole('main')).toContainText(
+            `new+${editorId}@editor.test`
+        ),
+    ]);
+});
+
+test('test that new admin can be invited', async ({ page }) => {
+    await goToMembersPage(page);
+    await openInviteMemberModal(page);
+    const adminId = Math.round(Math.random() * 10000);
+    await page.getByLabel('Email').fill(`new+${adminId}@admin.test`);
+    await page.getByRole('button', { name: 'Administrator' }).click();
+    await Promise.all([
+        page
+            .getByRole('button', { name: 'Invite Member', exact: true })
+            .click(),
+        expect(page.getByRole('main')).toContainText(
+            `new+${adminId}@admin.test`
+        ),
+    ]);
+});
+test('test that error shows if no role is selected', async ({ page }) => {
+    await goToMembersPage(page);
+    await openInviteMemberModal(page);
+    const noRoleId = Math.round(Math.random() * 10000);
+
+    await page.getByLabel('Email').fill(`new+${noRoleId}@norole.test`);
+    await Promise.all([
+        page
+            .getByRole('button', { name: 'Invite Member', exact: true })
+            .click(),
+        expect(page.getByText('Please select a role')).toBeVisible(),
+    ]);
+});
 
 import { test } from '../playwright/fixtures';
 import { PLAYWRIGHT_BASE_URL } from '../playwright/config';
@@ -75,81 +150,5 @@
                 response.status() === 200 &&
                 (await response.json()).data.billable_rate === (newBillableRate * 100)
         )*/
-=======
-// TODO: Resend Email Invitation
-// TODO: Remove Invitation
-import { expect, test } from '../playwright/fixtures';
-import { PLAYWRIGHT_BASE_URL } from '../playwright/config';
-
-async function goToMembersPage(page) {
-    await page.goto(PLAYWRIGHT_BASE_URL + '/members');
-}
-
-async function openInviteMemberModal(page) {
-    await Promise.all([
-        page.getByRole('button', { name: 'Invite Member' }).click(),
-        expect(page.getByPlaceholder('Member Email')).toBeVisible(),
-    ]);
-}
-
-test('test that new manager can be invited', async ({ page }) => {
-    await goToMembersPage(page);
-    await openInviteMemberModal(page);
-    const editorId = Math.round(Math.random() * 10000);
-    await page.getByLabel('Email').fill(`new+${editorId}@editor.test`);
-    await page.getByRole('button', { name: 'Manager' }).click();
-    await Promise.all([
-        page
-            .getByRole('button', { name: 'Invite Member', exact: true })
-            .click(),
-        expect(page.getByRole('main')).toContainText(
-            `new+${editorId}@editor.test`
-        ),
-    ]);
-});
-
-test('test that new employee can be invited', async ({ page }) => {
-    await goToMembersPage(page);
-    await openInviteMemberModal(page);
-    const editorId = Math.round(Math.random() * 10000);
-    await page.getByLabel('Email').fill(`new+${editorId}@editor.test`);
-    await page.getByRole('button', { name: 'Employee' }).click();
-    await Promise.all([
-        page
-            .getByRole('button', { name: 'Invite Member', exact: true })
-            .click(),
-        await expect(page.getByRole('main')).toContainText(
-            `new+${editorId}@editor.test`
-        ),
-    ]);
-});
-
-test('test that new admin can be invited', async ({ page }) => {
-    await goToMembersPage(page);
-    await openInviteMemberModal(page);
-    const adminId = Math.round(Math.random() * 10000);
-    await page.getByLabel('Email').fill(`new+${adminId}@admin.test`);
-    await page.getByRole('button', { name: 'Administrator' }).click();
-    await Promise.all([
-        page
-            .getByRole('button', { name: 'Invite Member', exact: true })
-            .click(),
-        expect(page.getByRole('main')).toContainText(
-            `new+${adminId}@admin.test`
-        ),
-    ]);
-});
-test('test that error shows if no role is selected', async ({ page }) => {
-    await goToMembersPage(page);
-    await openInviteMemberModal(page);
-    const noRoleId = Math.round(Math.random() * 10000);
-
-    await page.getByLabel('Email').fill(`new+${noRoleId}@norole.test`);
-    await Promise.all([
-        page
-            .getByRole('button', { name: 'Invite Member', exact: true })
-            .click(),
-        expect(page.getByText('Please select a role')).toBeVisible(),
->>>>>>> ce82dddc
     ]);
 });