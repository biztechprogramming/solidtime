services:
    laravel.test:
        build:
            context: ./docker/8.3
            dockerfile: Dockerfile
            args:
                WWWGROUP: '${WWWGROUP}'
        image: sail-8.3/app
        labels:
            - "traefik.enable=true"
            - "traefik.docker.network=${NETWORK_NAME}"
            - "traefik.http.routers.solidtime.rule=Host(`${NGINX_HOST_NAME}`)"
            - "traefik.http.routers.solidtime.entrypoints=web"
            - "traefik.http.services.solidtime.loadbalancer.server.port=80"
            - "traefik.http.routers.solidtime.service=solidtime"
<<<<<<< HEAD
            - "traefik.http.routers.solidtime-https.rule=Host(`${NGINX_HOST_NAME}`)"
            - "traefik.http.routers.solidtime-https.entrypoints=websecure"
            - "traefik.http.routers.solidtime-https.tls=true"
=======
            - "traefik.http.services.solidtime-https.loadbalancer.server.port=80"
            - "traefik.http.routers.solidtime-https.rule=Host(`${NGINX_HOST_NAME}`)"
            - "traefik.http.routers.solidtime-https.entrypoints=websecure"
            - "traefik.http.routers.solidtime-https.tls=true"
            - "traefik.http.routers.solidtime-https.service=solidtime-https"
>>>>>>> 9c90fcd0
            # vite
            - "traefik.http.services.solidtime-vite.loadbalancer.server.port=5173"
            # http
            - "traefik.http.routers.solidtime-vite.rule=Host(`${VITE_HOST_NAME}`)"
            - "traefik.http.routers.solidtime-vite.service=solidtime-vite"
            - "traefik.http.routers.solidtime-vite.entrypoints=web"
        extra_hosts:
            - 'host.docker.internal:host-gateway'
        environment:
            WWWUSER: '${WWWUSER}'
            LARAVEL_SAIL: 1
            XDEBUG_MODE: '${SAIL_XDEBUG_MODE:-off}'
            XDEBUG_CONFIG: '${SAIL_XDEBUG_CONFIG:-client_host=host.docker.internal}'
            IGNITION_LOCAL_SITES_PATH: '${PWD}'
            VITE_HOST_NAME: '${VITE_HOST_NAME}'
        volumes:
            - '.:/var/www/html'
        networks:
            - sail
            - reverse-proxy
        depends_on:
            - pgsql
    pgsql:
        image: 'postgres:15'
        ports:
            - '${FORWARD_DB_PORT:-5432}:5432'
        environment:
            PGPASSWORD: '${DB_PASSWORD:-secret}'
            POSTGRES_DB: '${DB_DATABASE}'
            POSTGRES_USER: '${DB_USERNAME}'
            POSTGRES_PASSWORD: '${DB_PASSWORD:-secret}'
        volumes:
            - 'sail-pgsql:/var/lib/postgresql/data'
            - './docker/pgsql/create-testing-database.sql:/docker-entrypoint-initdb.d/10-create-testing-database.sql'
        networks:
            - sail
        healthcheck:
            test:
                - CMD
                - pg_isready
                - '-q'
                - '-d'
                - '${DB_DATABASE}'
                - '-U'
                - '${DB_USERNAME}'
            retries: 3
            timeout: 5s
    pgsql_test:
        image: 'postgres:15'
        environment:
            PGPASSWORD: '${DB_PASSWORD:-secret}'
            POSTGRES_DB: '${DB_DATABASE}'
            POSTGRES_USER: '${DB_USERNAME}'
            POSTGRES_PASSWORD: '${DB_PASSWORD:-secret}'
        volumes:
            - 'sail-pgsql-test:/var/lib/postgresql/data'
            - './docker/pgsql/create-testing-database.sql:/docker-entrypoint-initdb.d/10-create-testing-database.sql'
        networks:
            - sail
        healthcheck:
            test:
                - CMD
                - pg_isready
                - '-q'
                - '-d'
                - '${DB_DATABASE}'
                - '-U'
                - '${DB_USERNAME}'
            retries: 3
            timeout: 5s
    mailpit:
        image: 'axllent/mailpit:latest'
        labels:
            - "traefik.enable=true"
            - "traefik.docker.network=${NETWORK_NAME}"
            - "traefik.http.routers.solidtime-mailpit.rule=Host(`mail.${NGINX_HOST_NAME}`)"
            - "traefik.http.routers.solidtime-mailpit.entrypoints=web"
            - "traefik.http.services.solidtime-mailpit.loadbalancer.server.port=8025"
            - "traefik.http.routers.solidtime-mailpit-https.rule=Host(`mail.${NGINX_HOST_NAME}`)"
            - "traefik.http.routers.solidtime-mailpit-https.entrypoints=websecure"
            - "traefik.http.routers.solidtime-mailpit-https.tls=true"
        networks:
            - sail
            - reverse-proxy
    playwright:
        image: mcr.microsoft.com/playwright:v1.42.1-jammy
        command: ['npx', 'playwright', 'test', '--ui-port=8080', '--ui-host=0.0.0.0']
        working_dir: /src
        extra_hosts:
            - "${NGINX_HOST_NAME}:${REVERSE_PROXY_IP:-10.100.100.10}"
            - "${VITE_HOST_NAME}:${REVERSE_PROXY_IP:-10.100.100.10}"
        labels:
            - "traefik.enable=true"
            - "traefik.docker.network=${NETWORK_NAME}"
            - "traefik.http.routers.playwright.rule=Host(`playwright.${NGINX_HOST_NAME}`)"
            - "traefik.http.routers.playwright.entrypoints=web"
            - "traefik.http.services.playwright.loadbalancer.server.port=8080"
            - "traefik.http.routers.playwright-https.rule=Host(`playwright.${NGINX_HOST_NAME}`)"
            - "traefik.http.routers.playwright-https.entrypoints=websecure"
            - "traefik.http.routers.playwright-https.tls=true"
        networks:
            - sail
            - reverse-proxy
        volumes:
            - '.:/src'
networks:
    reverse-proxy:
        name: "${NETWORK_NAME}"
        external: true
    sail:
        driver: bridge
volumes:
    sail-pgsql:
        driver: local
    sail-pgsql-test:
        driver: local<|MERGE_RESOLUTION|>--- conflicted
+++ resolved
@@ -13,17 +13,11 @@
             - "traefik.http.routers.solidtime.entrypoints=web"
             - "traefik.http.services.solidtime.loadbalancer.server.port=80"
             - "traefik.http.routers.solidtime.service=solidtime"
-<<<<<<< HEAD
-            - "traefik.http.routers.solidtime-https.rule=Host(`${NGINX_HOST_NAME}`)"
-            - "traefik.http.routers.solidtime-https.entrypoints=websecure"
-            - "traefik.http.routers.solidtime-https.tls=true"
-=======
             - "traefik.http.services.solidtime-https.loadbalancer.server.port=80"
             - "traefik.http.routers.solidtime-https.rule=Host(`${NGINX_HOST_NAME}`)"
             - "traefik.http.routers.solidtime-https.entrypoints=websecure"
             - "traefik.http.routers.solidtime-https.tls=true"
             - "traefik.http.routers.solidtime-https.service=solidtime-https"
->>>>>>> 9c90fcd0
             # vite
             - "traefik.http.services.solidtime-vite.loadbalancer.server.port=5173"
             # http
